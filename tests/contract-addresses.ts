/**
 * Contract addresses for different networks
 * This file centralizes all contract addresses for easy modification
 */

export const CONTRACT_ADDRESSES = {
    // Ethereum Sepolia testnet
    sepolia: {
        chainId: 1,//11155111, // Sepolia testnet
        rpcUrl:
            process.env.SEPOLIA_RPC_URL ||
            'https://g.w.lavanet.xyz:443/gateway/sep1/rpc-http/d3630392db153e71701cd89c262c116e',

        // Deployed contract addresses from terminal output
<<<<<<< HEAD
        resolver: '0xfd1E34f7859FB8b758BcE4ba4fbf1891664960bE' as `0x${string}`,
        escrowFactory: '0x1948eFaf98abF2C7Df95e7Df4A1618F8F202D28a' as `0x${string}`,
        escrowSrcImpl: '0x6B17E6fDdc8752919aF841E852fcB1A31F59Fbe9' as `0x${string}`,
        escrowDstImpl: '0x6D124e34Edc81216F60b710C87F9b1cF138679Ad' as `0x${string}`,
        limitOrderProtocol: '0xd896FD11857400DDfD92A0824f6108e875670f3f' as `0x${string}`,
=======
        resolver: '0x5C178C6c4554E337567875Ba78E603aF2E9138F2' as `0x${string}`,
        escrowFactory: '0x835E65B85039B7244C0Df1fEd28DB71fC2D67895' as `0x${string}`,
        escrowSrcImpl: '0x56bc505207E81F542D44542fe881416D68cE89B2' as `0x${string}`,
        escrowDstImpl: '0x78055D79c082271ABc5960d4D319BE5BD33a0739' as `0x${string}`,
        limitOrderProtocol: '0x3d23960B6fCf98E9ca5384b60Cbd843867EE6731' as `0x${string}`,
        erc20True: '0x2a4d9644254BD4eb7B1309F26EE61b0e2bfD3865' as `0x${string}`,
>>>>>>> beba798f

        // Token addresses
        tokens: {
            ERC20True: {
                address: '0x96e2979a7C49Dd827DDD0e6eD0BC26a75825d5cc' as `0x${string}`,
                decimals: 18
            },
            USDC: {
<<<<<<< HEAD
                address: '0xe4405318d9b679A4309323F84b9e59560d78CC23' as `0x${string}`,
=======
                address: '0x945059541C69CfAAC42D1849b28043418704Bb53' as `0x${string}`,
>>>>>>> beba798f
                decimals: 6
            },
            WETH: {
                address: '0x4121CC48aB1cf23C63ACbDC6Da317c392de86F3D' as `0x${string}`,
                decimals: 18
            }
        }
    },

    // Ethereum mainnet (for reference)
    mainnet: {
        chainId: 1,
        rpcUrl: process.env.MAINNET_RPC_URL || '',

        // Add mainnet addresses when available
        resolver: '' as `0x${string}`,
        escrowFactory: '' as `0x${string}`,
        escrowSrcImpl: '' as `0x${string}`,
        escrowDstImpl: '' as `0x${string}`,
        limitOrderProtocol: '' as `0x${string}`,

        tokens: {
            ERC20True: {
                address: '0xA0b86a33E6441E6C7D3E4C7C5C6C7C5C6C7C5C6C' as `0x${string}`, // Example
                decimals: 18
            },
            USDC: {
                address: '0xA0b86a33E6441E6C7D3E4C7C5C6C7C5C6C7C5C6C' as `0x${string}`, // Example
                decimals: 6
            }
        }
    },

    // Sui testnet (non-EVM chain)
    sui: {
        chainId: 101, // Custom chainId for Sui (non-EVM)
        rpcUrl: 'https://fullnode.testnet.sui.io:443',

        // Sui testnet deployed Move packages (Sui object IDs)
        resolver: '0xa1ec7fc00a6f40db9693ad1415d0c193ad3906494428cf252621037bd7117e29',
        escrowFactory: '0xb2fd8fc01a7f50db9693ad1415d0c193ad3906494428cf252621037bd7117e30',
        escrowSrcImpl: '0xc3fe9fd02b8f60db9693ad1415d0c193ad3906494428cf252621037bd7117e31',
        escrowDstImpl: '0xd4ff0fe03c9f70db9693ad1415d0c193ad3906494428cf252621037bd7117e32',

        tokens: {
            ERC20True: {
                // Sui ERC20True token address (example format)
                address: '0xa1ec7fc00a6f40db9693ad1415d0c193ad3906494428cf252621037bd7117e29::erc20_true::ERC20True',
                decimals: 18
            },
            USDC: {
                // Sui USDC coin type (Move type identifier)
                address: '0xa1ec7fc00a6f40db9693ad1415d0c193ad3906494428cf252621037bd7117e29::usdc::USDC',
                decimals: 6
            }
        }
    }
} as const

// Type helpers
export type NetworkName = keyof typeof CONTRACT_ADDRESSES
export type EthereumNetwork = 'sepolia' | 'mainnet'
export type SuiNetwork = 'sui'

// Helper functions
export function getEthereumConfig(network: EthereumNetwork) {
    return CONTRACT_ADDRESSES[network]
}

export function getSuiConfig() {
    return CONTRACT_ADDRESSES.sui
}

// Validation helpers
export function validateEthereumAddresses(network: EthereumNetwork): boolean {
    const config = CONTRACT_ADDRESSES[network]

    return !!(
        config.resolver &&
        config.escrowFactory &&
        config.escrowSrcImpl &&
        config.escrowDstImpl &&
        config.limitOrderProtocol
    )
}

export function validateSuiAddresses(): boolean {
    const config = CONTRACT_ADDRESSES.sui

    return !!(config.resolver && config.escrowFactory && config.escrowSrcImpl && config.escrowDstImpl)
}<|MERGE_RESOLUTION|>--- conflicted
+++ resolved
@@ -12,20 +12,13 @@
             'https://g.w.lavanet.xyz:443/gateway/sep1/rpc-http/d3630392db153e71701cd89c262c116e',
 
         // Deployed contract addresses from terminal output
-<<<<<<< HEAD
+
         resolver: '0xfd1E34f7859FB8b758BcE4ba4fbf1891664960bE' as `0x${string}`,
         escrowFactory: '0x1948eFaf98abF2C7Df95e7Df4A1618F8F202D28a' as `0x${string}`,
         escrowSrcImpl: '0x6B17E6fDdc8752919aF841E852fcB1A31F59Fbe9' as `0x${string}`,
         escrowDstImpl: '0x6D124e34Edc81216F60b710C87F9b1cF138679Ad' as `0x${string}`,
         limitOrderProtocol: '0xd896FD11857400DDfD92A0824f6108e875670f3f' as `0x${string}`,
-=======
-        resolver: '0x5C178C6c4554E337567875Ba78E603aF2E9138F2' as `0x${string}`,
-        escrowFactory: '0x835E65B85039B7244C0Df1fEd28DB71fC2D67895' as `0x${string}`,
-        escrowSrcImpl: '0x56bc505207E81F542D44542fe881416D68cE89B2' as `0x${string}`,
-        escrowDstImpl: '0x78055D79c082271ABc5960d4D319BE5BD33a0739' as `0x${string}`,
-        limitOrderProtocol: '0x3d23960B6fCf98E9ca5384b60Cbd843867EE6731' as `0x${string}`,
-        erc20True: '0x2a4d9644254BD4eb7B1309F26EE61b0e2bfD3865' as `0x${string}`,
->>>>>>> beba798f
+
 
         // Token addresses
         tokens: {
@@ -34,11 +27,8 @@
                 decimals: 18
             },
             USDC: {
-<<<<<<< HEAD
                 address: '0xe4405318d9b679A4309323F84b9e59560d78CC23' as `0x${string}`,
-=======
-                address: '0x945059541C69CfAAC42D1849b28043418704Bb53' as `0x${string}`,
->>>>>>> beba798f
+
                 decimals: 6
             },
             WETH: {
